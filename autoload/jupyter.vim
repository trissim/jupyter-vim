"=============================================================================
"     File: autoload/jupyter.vim
"  Created: 02/21/2018, 22:24
"   Author: Bernie Roesler
"
"  Description: Autoload vim functions for use in jupyter-vim plugin
"
"=============================================================================
"        Python Initialization: 
"-----------------------------------------------------------------------------
" Neovim doesn't have the pythonx command, so we define a new command Pythonx
" that works for both vim and neovim.
if has('pythonx')
    command! -range -nargs=+ Pythonx <line1>,<line2>pythonx <args>
elseif has('python3')
    command! -range -nargs=+ Pythonx <line1>,<line2>python3 <args>
elseif has('python')
    command! -range -nargs=+ Pythonx <line1>,<line2>python <args>
endif

" See ~/.vim/bundle/jedi-vim/autoload/jedi.vim for initialization routine
function! s:init_python() abort 
    let s:init_outcome = 0
    let init_lines = [
          \ 'import sys; import os; import vim',
          \ 'vim_path, _ = os.path.split(vim.eval("expand(''<sfile>:p:h'')"))',
          \ 'vim_pythonx_path = os.path.join(vim_path, "pythonx")',
          \ 'if vim_pythonx_path not in sys.path:',
          \ '    sys.path.append(vim_pythonx_path)',
          \ 'try:',
          \ '    import jupyter_vim',
          \ 'except Exception as exc:',
          \ '    vim.command(''let s:init_outcome = "could not import jupyter_vim:'
          \                    .'{0}: {1}"''.format(exc.__class__.__name__, exc))',
          \ 'else:',
          \ '    vim.command(''let s:init_outcome = 1'')']

    " Try running lines via python, which will set script variable
    try
        execute 'Pythonx exec('''.escape(join(init_lines, '\n'), "'").''')'
    catch
        throw printf('[jupyter-vim] s:init_python: failed to run Python for initialization: %s.', v:exception)
    endtry

    if s:init_outcome is 0
        throw '[jupyter-vim] s:init_python: failed to run Python for initialization.'
    elseif s:init_outcome isnot 1
        throw printf('[jupyter-vim] s:init_python: %s.', s:init_outcome)
    endif

    return 1
endfunction

" Public initialization routine
let s:_init_python = -1
function! jupyter#init_python() abort
    if s:_init_python == -1
        let s:_init_python = 0
        try
            let s:_init_python = s:init_python()
            let s:_init_python = 1
        catch /^jupyter/
            " Only catch errors from jupyter-vim itself here, so that for
            " unexpected Python exceptions the traceback will be shown
            echoerr 'Error: jupyter-vim failed to initialize Python: '
                        \ . v:exception . ' (in ' . v:throwpoint . ')'
            " throw v:exception
        endtry
    endif
    return s:_init_python
endfunction

"----------------------------------------------------------------------------- 
"        Vim -> Jupyter Public Functions: 
"-----------------------------------------------------------------------------
function! jupyter#Connect() abort 
<<<<<<< HEAD
    Pythonx jupyter_vim.connect_to_kernel()
=======
    " call jupyter#init_python()
    pythonx jupyter_vim.connect_to_kernel(
                \ jupyter_vim.vim2py_str(
                \     vim.current.buffer.vars['jupyter_kernel_type']))
>>>>>>> 0b9d11e5
endfunction

function! jupyter#JupyterCd(...) abort 
    " Behaves just like typical `cd`.
    let l:dirname = a:0 ? a:1 : ''
    if b:jupyter_kernel_type == 'python'
        JupyterSendCode '%cd """'.escape(l:dirname, '"').'"""'
    elseif b:jupyter_kernel_type == 'julia'
        JupyterSendCode 'cd("""'.escape(l:dirname, '"').'""")'
    else
        echoerr 'I don''t know how to do the `cd` command in Jupyter kernel'
                \ . ' type "' . b:jupyter_kernel_type . '"'
    endif
endfunction

function! jupyter#RunFile(...) abort 
    " filename is the last argument on the command line
    let l:flags = (a:0 > 1) ? join(a:000[:-2], ' ') : ''
    let l:filename = a:0 ? a:000[-1] : expand("%:p")
<<<<<<< HEAD
    Pythonx jupyter_vim.run_file(flags=vim.eval('l:flags'),
                               \ filename=vim.eval('l:filename'))
=======
    if b:jupyter_kernel_type == 'python'
        pythonx jupyter_vim.run_file_in_ipython(
                    \ flags=vim.eval('l:flags'),
                    \ filename=vim.eval('l:filename'))
    elseif b:jupyter_kernel_type == 'julia'
        if l:flags != ''
            echoerr 'RunFile in kernel type "julia" doesn''t support flags.'
                \ . ' All arguments except the last (file location) will be'
                \ . ' ignored.'
        endif
        JupyterSendCode 'include("""'.escape(l:filename, '"').'""")'
    else
        echoerr 'I don''t know how to do the `RunFile` command in Jupyter'
            \ . ' kernel type "' . b:jupyter_kernel_type . '"'
    endif
>>>>>>> 0b9d11e5
endfunction

function! jupyter#SendCell() abort 
    Pythonx jupyter_vim.run_cell()
endfunction

function! jupyter#SendCode(code) abort 
    " NOTE: 'run_command' gives more checks than just raw 'send'
    Pythonx jupyter_vim.run_command(vim.eval('a:code'))
endfunction

function! jupyter#SendRange() range abort 
    execute a:firstline . ',' . a:lastline . 'Pythonx jupyter_vim.send_range()'
endfunction

function! jupyter#SendCount(count) abort 
    " TODO move this function to pure(ish) python like SendRange
    let sel_save = &selection
    let cb_save = &clipboard
    let reg_save = @@
    try
        set selection=inclusive clipboard-=unnamed clipboard-=unnamedplus
        silent execute 'normal! ' . a:count . 'yy'
        let l:cmd = @@
    finally
        let @@ = reg_save
        let &selection = sel_save
        let &clipboard = cb_save
    endtry
    call jupyter#SendCode(l:cmd)
endfunction

function! jupyter#TerminateKernel(kill, ...) abort 
    if a:kill
        let l:sig='SIGKILL'
    elseif a:0 > 0
        let l:sig=a:1
        echom 'Sending signal: '.l:sig
    else
        let l:sig='SIGTERM'
    endif
    " Check signal here?
    execute 'Pythonx jupyter_vim.signal_kernel(jupyter_vim.signal.'.l:sig.')'
endfunction

function! jupyter#UpdateShell() abort 
    Pythonx jupyter_vim.update_console_msgs()
endfunction

"----------------------------------------------------------------------------- 
"        Operator Function: 
"-----------------------------------------------------------------------------
" TODO rewrite this function as a general wrapper that accepts a function (of
" one argument) that will act on the text object, and returns an
" function that may be used as an operatorfunction. Then we don't need to
" rewrite this opfunc, just changing the line that handles 'l:cmd' every time.
function! s:opfunc(type)
    " Originally from tpope/vim-scriptease
    let sel_save = &selection
    let cb_save = &clipboard
    let reg_save = @@
    let left_save = getpos("'<")
    let right_save = getpos("'>")
    let vimode_save = visualmode()
    try
        set selection=inclusive clipboard-=unnamed clipboard-=unnamedplus
        if a:type =~ '^\d\+$'
            silent exe 'normal! ^v'.a:type.'$hy'
        elseif a:type =~# '^.$'
            silent exe "normal! `<" . a:type . "`>y"
        elseif a:type ==# 'line'
            silent exe "normal! '[V']y"
        elseif a:type ==# 'block'
            silent exe "normal! `[\<C-V>`]y"
        elseif a:type ==# 'visual'
            silent exe "normal! gvy"
        else
            silent exe "normal! `[v`]y"
        endif
        redraw
        let l:cmd = @@
    finally
        let @@ = reg_save
        let &selection = sel_save
        let &clipboard = cb_save
        exe "normal! " . vimode_save . "\<Esc>"
        call setpos("'<", left_save)
        call setpos("'>", right_save)
    endtry
    " Send the text to jupyter kernel
    call jupyter#SendCode(l:cmd)
endfunction

"----------------------------------------------------------------------------- 
"        Auxiliary Functions: 
"-----------------------------------------------------------------------------
function! jupyter#PythonDbstop() 
    " Set a debugging breakpoint for use with pdb
    normal! Oimport pdb; pdb.set_trace()j
endfunction

function! jupyter#MakeStandardCommands()
    " Standard commands, called from each ftplugin so that we only map the
    " keys buffer-local for select filetypes.
    command! -buffer -nargs=0    JupyterConnect         call jupyter#Connect()
    command! -buffer -nargs=1    JupyterSendCode        call jupyter#SendCode(<args>)
    command! -buffer -count      JupyterSendCount       call jupyter#SendCount(<count>)
    command! -buffer -range -bar JupyterSendRange       <line1>,<line2>call jupyter#SendRange()
    command! -buffer -nargs=0    JupyterSendCell        call jupyter#SendCell()
    command! -buffer -nargs=0    JupyterUpdateShell     call jupyter#UpdateShell()
    command! -buffer -nargs=? -complete=dir  JupyterCd  call jupyter#JupyterCd(<f-args>)
    command! -buffer -nargs=? -bang  JupyterTerminateKernel  call jupyter#TerminateKernel(<bang>0, <f-args>)
    command! -buffer -nargs=* -complete=file
                \ JupyterRunFile update | call jupyter#RunFile(<f-args>)
endfunction

function! jupyter#MapStandardKeys()
    " Standard keymaps, called from each ftplugin so that we only map the keys
    " buffer-local for select filetypes.
    nnoremap <buffer> <silent> <localleader>R       :JupyterRunFile<CR>

    " Change to directory of current file
    nnoremap <buffer> <silent> <localleader>d       :JupyterCd %:p:h<CR>

    " Send just the current line
    nnoremap <buffer> <silent> <localleader>X       :JupyterSendCell<CR>
    nnoremap <buffer> <silent> <localleader>E       :JupyterSendRange<CR>
    nmap     <buffer> <silent> <localleader>e       <Plug>JupyterRunTextObj
    vmap     <buffer> <silent> <localleader>e       <Plug>JupyterRunVisual

    nnoremap <buffer> <silent> <localleader>U       :JupyterUpdateShell<CR>
endfunction

" NOTE: Generally unused except for communication debugging
function! jupyter#OpenJupyterTerm() abort 
    " Set up console display window
    " If we're in the console display already, just go to the bottom.
    " Otherwise, create a new buffer in a split (or jump to it if open)
    let term_buf = '__jupyter_term__'
    if @% ==# term_buf
        normal! G
    else
        try
            let save_swbuf=&switchbuf
            set switchbuf=useopen
            let l:cmd = bufnr(term_buf) > 0 ? 'sbuffer' : 'new'
            execute l:cmd . ' ' . term_buf
            let &switchbuf=save_swbuf
        catch
            return 0
        endtry
    endif

    " Make sure buffer is a scratch buffer before we write to it
    setlocal bufhidden=hide buftype=nofile
    setlocal nobuflisted nonumber noswapfile
    setlocal syntax=python

    " Clear out any autocmds that trigger on Insert for the console buffer
    autocmd! InsertEnter,InsertLeave <buffer>

    " Syntax highlighting for prompt
    syn match JupyterPromptIn /^\(In \[[ 0-9]*\]:\)\|\(\s*\.\{3}:\)/
    syn match JupyterPromptOut /^Out\[[ 0-9]*\]:/
    syn match JupyterPromptOut2 /^\.\.\.* /
    syn match JupyterMagic /^\]: \zs%\w\+/

    hi JupyterPromptIn   ctermfg=Blue
    hi JupyterPromptOut  ctermfg=Red
    hi JupyterPromptOut2 ctermfg=Grey
    hi JupyterMagic      ctermfg=Magenta

    return 1
endfunction

"----------------------------------------------------------------------------- 
"        Create <Plug> for user mappings 
"-----------------------------------------------------------------------------
noremap <silent> <Plug>JupyterRunTextObj    :<C-u>set operatorfunc=<SID>opfunc<CR>g@
noremap <silent> <Plug>JupyterRunVisual     :<C-u>call <SID>opfunc(visualmode())<CR>

"=============================================================================
"=============================================================================<|MERGE_RESOLUTION|>--- conflicted
+++ resolved
@@ -74,14 +74,10 @@
 "        Vim -> Jupyter Public Functions: 
 "-----------------------------------------------------------------------------
 function! jupyter#Connect() abort 
-<<<<<<< HEAD
-    Pythonx jupyter_vim.connect_to_kernel()
-=======
     " call jupyter#init_python()
-    pythonx jupyter_vim.connect_to_kernel(
+    Pythonx jupyter_vim.connect_to_kernel(
                 \ jupyter_vim.vim2py_str(
                 \     vim.current.buffer.vars['jupyter_kernel_type']))
->>>>>>> 0b9d11e5
 endfunction
 
 function! jupyter#JupyterCd(...) abort 
@@ -101,12 +97,8 @@
     " filename is the last argument on the command line
     let l:flags = (a:0 > 1) ? join(a:000[:-2], ' ') : ''
     let l:filename = a:0 ? a:000[-1] : expand("%:p")
-<<<<<<< HEAD
-    Pythonx jupyter_vim.run_file(flags=vim.eval('l:flags'),
-                               \ filename=vim.eval('l:filename'))
-=======
     if b:jupyter_kernel_type == 'python'
-        pythonx jupyter_vim.run_file_in_ipython(
+        Pythonx jupyter_vim.run_file_in_ipython(
                     \ flags=vim.eval('l:flags'),
                     \ filename=vim.eval('l:filename'))
     elseif b:jupyter_kernel_type == 'julia'
@@ -120,7 +112,6 @@
         echoerr 'I don''t know how to do the `RunFile` command in Jupyter'
             \ . ' kernel type "' . b:jupyter_kernel_type . '"'
     endif
->>>>>>> 0b9d11e5
 endfunction
 
 function! jupyter#SendCell() abort 
