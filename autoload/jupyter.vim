"=============================================================================
"     File: autoload/jupyter.vim
"  Created: 02/21/2018, 22:24
"   Author: Bernie Roesler
"
"  Description: Autoload vim functions for use in jupyter-vim plugin
"
"=============================================================================
"        Python Initialization:
"-----------------------------------------------------------------------------
" Neovim doesn't have the pythonx command, so we define a new command Pythonx
" that works for both vim and neovim.
if has('pythonx')
    command! -range -nargs=+ Pythonx <line1>,<line2>pythonx <args>
elseif has('python3')
    command! -range -nargs=+ Pythonx <line1>,<line2>python3 <args>
elseif has('python')
    command! -range -nargs=+ Pythonx <line1>,<line2>python <args>
endif

" Define Pyeval: python str -> vim variable
function! Pyevalx(str) abort
    if has('pythonx')
        return pyxeval(a:str)
    elseif has('python3')
        return py3eval(a:str)
    elseif has('python')
        return pyeval(a:str)
    endif
endfunction

" See ~/.vim/bundle/jedi-vim/autoload/jedi.vim for initialization routine
function! s:init_python() abort
    let s:init_outcome = 0
    let init_lines =<< EOF
# Add path
<<<<<<< HEAD
import sys; import os; import vim
=======
import os
import sys
import vim
>>>>>>> 0dfc67d3
vim_path, _ = os.path.split(vim.eval("expand('<sfile>:p:h')"))
vim_pythonx_path = os.path.join(vim_path, "pythonx")
if vim_pythonx_path not in sys.path:
    sys.path.append(vim_pythonx_path)

# Import
try:
    from jupyter_vim import JupyterVimSession
    _jupyter_session = JupyterVimSession()

    # For direct calls
    from message_parser import str_to_py, find_jupyter_kernels
except Exception as exc:
    vim.command('let s:init_outcome = "could not import jupyter_vim <- {0}: {1}"'
                .format(exc.__class__.__name__, exc))
else:
    vim.command('let s:init_outcome = 1')
EOF

    " Try running lines via python, which will set script variable
    try
        execute 'Pythonx exec('''.escape(join(init_lines, '\n'), "'").''')'
    catch
        throw printf('[jupyter-vim] s:init_python: failed to run Python for initialization: %s.', v:exception)
    endtry

    if s:init_outcome isnot 1
        throw printf('[jupyter-vim] s:init_python: s:init_outcome = %s.', s:init_outcome)
    endif

    return 1
endfunction

" Public initialization routine
let s:_init_python = -1
function! jupyter#init_python() abort
    " Check in
    if s:_init_python != -1 | return s:_init_python | endif
    let s:_init_python = 0
    try
        let s:_init_python = s:init_python()
        let s:_init_python = 1
    catch /^jupyter/
        " Only catch errors from jupyter-vim itself here, so that for
        " unexpected Python exceptions the traceback will be shown
        echoerr 'Error: jupyter-vim failed to initialize Python: '
                    \ . v:exception . ' (in ' . v:throwpoint . ')'
        " throw v:exception
    endtry
    return s:_init_python
endfunction

<<<<<<< HEAD

=======
" Do not initialize python until this autoload script is called for
" a compatible filetype (usually via jupyter#Connect).
>>>>>>> 0dfc67d3
call jupyter#init_python()

"-----------------------------------------------------------------------------
"        Vim -> Jupyter Public Functions:
"-----------------------------------------------------------------------------

function! jupyter#Connect(...) abort
    let l:kernel_file = a:0 > 0 ? a:1 : '*.json'
    Pythonx _jupyter_session.connect_to_kernel(
                \ str_to_py(vim.current.buffer.vars['jupyter_kernel_type']),
                \ filename=vim.eval('l:kernel_file'))
endfunction

function! jupyter#CompleteConnect(ArgLead, CmdLine, CursorPos) abort
    " Get kernel id from python
    let l:kernel_ids = Pyevalx('find_jupyter_kernels()')
    " Filter id matching user arg
    call filter(l:kernel_ids, '-1 != match(v:val, a:ArgLead)')
    " Return list
    return l:kernel_ids
endfunction

function! jupyter#Disconnect(...) abort
    Pythonx _jupyter_session.disconnect_from_kernel()
endfunction

function! jupyter#JupyterCd(...) abort 
    " Behaves just like typical `cd`.
    let l:dirname = a:0 ? a:1 : "$HOME"
    " Helpers:
    " " . -> vim cwd
    if l:dirname ==# '.' | let l:dirname = getcwd() | endif
    " " % -> %:p
    if l:dirname ==# expand('%') | let l:dirname = '%:p:h' | endif
    " Expand (to get %)
    let l:dirname = expand(l:dirname)
    let l:dirname = escape(l:dirname, '"')
    Pythonx _jupyter_session.change_directory(vim.eval('l:dirname'))
endfunction

function! jupyter#RunFile(...) abort
    " filename is the last argument on the command line
    let l:flags = (a:0 > 1) ? join(a:000[:-2], ' ') : ''
    let l:filename = a:0 ? a:000[-1] : expand('%:p')
    Pythonx _jupyter_session.run_file(
                \ flags=vim.eval('l:flags'),
                \ filename=vim.eval('l:filename'))
endfunction

function! jupyter#SendCell() abort
    Pythonx _jupyter_session.run_cell()
endfunction

function! jupyter#SendCode(code) abort
    " NOTE: 'run_command' gives more checks than just raw 'send'
    Pythonx _jupyter_session.run_command(vim.eval('a:code'))
endfunction

function! jupyter#SendRange() range abort
    execute a:firstline . ',' . a:lastline . 'Pythonx _jupyter_session.send_range()'
endfunction

function! jupyter#SendCount(count) abort
    " TODO move this function to pure(ish) python like SendRange
    let sel_save = &selection
    let cb_save = &clipboard
    let reg_save = @@
    try
        set selection=inclusive clipboard-=unnamed clipboard-=unnamedplus
        silent execute 'normal! ' . a:count . 'yy'
        let l:cmd = @@
    finally
        let @@ = reg_save
        let &selection = sel_save
        let &clipboard = cb_save
    endtry
    call jupyter#SendCode(l:cmd)
endfunction

function! jupyter#TerminateKernel(kill, ...) abort
    if a:kill && !has('win32') && !has('win64')
        let l:sig='SIGKILL'
    elseif a:0 > 0
        let l:sig=a:1
        echom 'Sending signal: '.l:sig
    else
        let l:sig='SIGTERM'
    endif
<<<<<<< HEAD
    " Check signal here?
=======
    " TODO 
    "   * Check signal here?
    "   * move to python function?
>>>>>>> 0dfc67d3
    execute 'Pythonx from signal import '. l:sig . '; '
                \ '_jupyter_session.signal_kernel('.l:sig.')'
endfunction

<<<<<<< HEAD
function! jupyter#UpdateShell() abort
    Pythonx _jupyter_session.update_console_msgs()
=======
function! jupyter#UpdateMonitor() abort
    let g:jupyter_monitor_console = 1
    Pythonx _jupyter_session.update_monitor_msgs()
>>>>>>> 0dfc67d3
endfunction


"-----------------------------------------------------------------------------
"        Auxiliary Functions:
"-----------------------------------------------------------------------------
<<<<<<< HEAD

function! jupyter#PythonDbstop() abort
    " Set a debugging breakpoint for use with pdb
    normal! Oimport pdb; pdb.set_trace()
    normal! j
endfunction

" Timer callback to fill jupyter console buffer
function! jupyter#UpdateEchom(timer) abort
    Pythonx _jupyter_session.vim.timer_echom()
endfunction
=======

function! jupyter#PythonDbstop() abort
    " Set a debugging breakpoint for use with pdb
    normal! Oimport pdb; pdb.set_trace()
    normal! j
endfunction

" Timer callback to fill jupyter console buffer
function! jupyter#UpdateEchom(timer) abort
    Pythonx _jupyter_session.vim.timer_echom()
endfunction

"=============================================================================
"=============================================================================
>>>>>>> 0dfc67d3
<|MERGE_RESOLUTION|>--- conflicted
+++ resolved
@@ -34,13 +34,9 @@
     let s:init_outcome = 0
     let init_lines =<< EOF
 # Add path
-<<<<<<< HEAD
-import sys; import os; import vim
-=======
 import os
 import sys
 import vim
->>>>>>> 0dfc67d3
 vim_path, _ = os.path.split(vim.eval("expand('<sfile>:p:h')"))
 vim_pythonx_path = os.path.join(vim_path, "pythonx")
 if vim_pythonx_path not in sys.path:
@@ -93,12 +89,8 @@
     return s:_init_python
 endfunction
 
-<<<<<<< HEAD
-
-=======
 " Do not initialize python until this autoload script is called for
 " a compatible filetype (usually via jupyter#Connect).
->>>>>>> 0dfc67d3
 call jupyter#init_python()
 
 "-----------------------------------------------------------------------------
@@ -187,32 +179,22 @@
     else
         let l:sig='SIGTERM'
     endif
-<<<<<<< HEAD
-    " Check signal here?
-=======
     " TODO 
     "   * Check signal here?
     "   * move to python function?
->>>>>>> 0dfc67d3
     execute 'Pythonx from signal import '. l:sig . '; '
                 \ '_jupyter_session.signal_kernel('.l:sig.')'
 endfunction
 
-<<<<<<< HEAD
-function! jupyter#UpdateShell() abort
-    Pythonx _jupyter_session.update_console_msgs()
-=======
 function! jupyter#UpdateMonitor() abort
     let g:jupyter_monitor_console = 1
     Pythonx _jupyter_session.update_monitor_msgs()
->>>>>>> 0dfc67d3
 endfunction
 
 
 "-----------------------------------------------------------------------------
 "        Auxiliary Functions:
 "-----------------------------------------------------------------------------
-<<<<<<< HEAD
 
 function! jupyter#PythonDbstop() abort
     " Set a debugging breakpoint for use with pdb
@@ -224,19 +206,6 @@
 function! jupyter#UpdateEchom(timer) abort
     Pythonx _jupyter_session.vim.timer_echom()
 endfunction
-=======
-
-function! jupyter#PythonDbstop() abort
-    " Set a debugging breakpoint for use with pdb
-    normal! Oimport pdb; pdb.set_trace()
-    normal! j
-endfunction
-
-" Timer callback to fill jupyter console buffer
-function! jupyter#UpdateEchom(timer) abort
-    Pythonx _jupyter_session.vim.timer_echom()
-endfunction
 
 "=============================================================================
-"=============================================================================
->>>>>>> 0dfc67d3
+"=============================================================================