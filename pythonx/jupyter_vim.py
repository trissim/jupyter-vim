##############################################################################
#    File: pythonx/jupyter_vim.py
# Created: 07/28/11 22:14:58
#  Author: Paul Ivanov (http://pirsquared.org)
#  Updated: [11/13/2017] Marijn van Vliet
#  Updated: [02/14/2018, 12:31] Bernie Roesler
#  Updated: [15/12/2019] Tinmarino
#
# Description:
# Python code for ftplugin/python/jupyter.vim.
##############################################################################

"""
Jupyter-Vim interface, permit to send code to a jupyter kernel from a vim client

Install:
    You *must* install the jupyter package into the
    Python that your vim is linked against. If you are seeing this message, this
    usually means either:
        (1) configuring vim to automatically load a virtualenv that has Jupyter
            installed and whose Python interpreter is the same version that your
            vim is compiled against
        (2) installing Jupyter using the system Python that vim is using, or
        (3) recompiling Vim against the Python where you already have Jupyter
            installed.
    This is only a requirement to allow Vim to speak with a Jupyter kernel using
    Jupyter's own machinery. It does *not* mean that the Jupyter instance with
    which you communicate via jupyter-vim needs to be running the same version of
    Python.
"""


try:
    # pylint: disable=unused-import
    import jupyter   # noqa
except ImportError as e:
    raise ImportError("Could not find kernel. " + __doc__, e)

try:
    import vim
except ImportError as e:
    raise ImportError('vim module only available within vim!', e)

# Standard
from os import kill, remove
from os.path import splitext
from platform import system
<<<<<<< HEAD
=======
import functools
>>>>>>> 0dfc67d3
from signal import SIGTERM
if system() != 'Windows':
    from signal import SIGKILL

# Local
from monitor_console import Monitor, monitor_decorator
from message_parser import VimMessenger, JupyterMessenger, Sync, \
<<<<<<< HEAD
    str_to_py, echom
=======
    str_to_py, echom, is_integer
>>>>>>> 0dfc67d3
from language import get_language


class JupyterVimSession():
    """Info relative to the jupyter <-> vim current section"""
    def __init__(self):
        self.sync = Sync()
        self.client = JupyterMessenger(self.sync)
        self.vim = VimMessenger(self.sync)
        self.monitor = Monitor(self)
        self.lang = get_language('')


<<<<<<< HEAD
=======
    def if_connected(fct):
        """Decorator, fail if not connected"""
        # pylint: disable=no-self-argument, not-callable, no-member
        @functools.wraps(fct)
        def wrapper(self, *args, **kwargs):
            if not self.client.check_connection_or_warn():
                echom("(Pythonx _jupyter_session.%s() needs a connected client)"
                      % fct.__name__, style='Error')
                return None
            return fct(self, *args, **kwargs)
        return wrapper


>>>>>>> 0dfc67d3
    def connect_to_kernel(self, kernel_type, filename=''):
        """:JupyterConnect"""
        # Set what can
        self.client.kernel_info['kernel_type'] = kernel_type
        self.client.kernel_info['cfile_user'] = filename
        self.lang = get_language(kernel_type)

        # Create thread
        self.sync.start_thread(target=self.thread_connect_to_kernel)

        # Launch timers: update echom
        for sleep_ms in self.vim.get_timer_intervals():
            vim_cmd = ('let timer = timer_start(' + str(sleep_ms) +
                       ', "jupyter#UpdateEchom")')
            vim.command(vim_cmd)


<<<<<<< HEAD
=======
    @if_connected
>>>>>>> 0dfc67d3
    def disconnect_from_kernel(self):
        """:JupyterDisconnect kernel client (Sync)"""
        self.client.disconnnect()
        echom("Disconnected: {}".format(self.client.kernel_info['id']), style='Directory')


<<<<<<< HEAD
=======
    @if_connected
>>>>>>> 0dfc67d3
    def signal_kernel(self, sig=SIGTERM):
        """:JupyterTerminateKernel
        Use kill command to send a signal to the remote kernel.
        This side steps the (non-functional) jupyter interrupt mechanisms.
        Only works on posix.
        """
<<<<<<< HEAD
        # Kill process
        try:
            # Check if valid pid
            if self.client.kernel_info['pid'] < 1:
                echom("Cannot kill kernel: unknown pid", style='Error')
            else:
                kill(self.client.kernel_info['pid'], int(sig))
                echom("kill pid {p:d} with signal #{v:d}, {n:s}"
                      .format(p=self.client.kernel_info['pid'],
                              v=sig.value, n=sig.name), style='WarningMsg')
        except ProcessLookupError:
            echom(("pid {p:d} does not exist! " +
                   "Kernel may have been terminated by outside process")
                  .format(p=self.client.kernel_info['pid']), style='Error')
        except OSError as err:
            echom("signal #{v:d}, {n:s} failed to kill pid {p:d}"
                  .format(v=sig.value, n=sig.name, p=self.client.kernel_info['pid']), style='Error')
=======
        # Clause: valid pid
        pid = self.client.kernel_info['pid']
        if not is_integer(pid):
            echom("Cannot kill kernel: pid is not a number %s" % pid, style='Error')
        pid = int(pid)
        if pid < 1:
            echom("Cannot kill kernel: unknown pid retrieved %s" % pid, style='Error')

        # Kill process
        try:
            kill(pid, int(sig))
            echom("kill pid {p:d} with signal #{v:d}, {n:s}"
                  .format(p=pid, v=sig.value, n=sig.name), style='WarningMsg')
        except ProcessLookupError:
            echom(("pid {p:d} does not exist! " +
                   "Kernel may have been terminated by outside process")
                  .format(p=pid, style='Error'))
        except OSError as err:
            echom("signal #{v:d}, {n:s} failed to kill pid {p:d}"
                  .format(v=sig.value, n=sig.name, p=pid), style='Error')
>>>>>>> 0dfc67d3
            raise err

        # Delete connection file
        sig_list = [SIGTERM]
        if system() != 'Windows': sig_list.append(SIGKILL)
        if sig in sig_list:
            try:
                remove(self.client.cfile)
            except OSError:
                pass


<<<<<<< HEAD
=======
    @if_connected
>>>>>>> 0dfc67d3
    def run_file(self, flags='', filename=''):
        """:JupyterRunFile"""
        # Special cpython cases
        if self.client.kernel_info['kernel_type'] == 'python':
            return self.run_file_in_ipython(flags=flags, filename=filename)

        # Message warning to user
        if flags != '':
            echom('RunFile in other kernel than "python" doesn\'t support flags.'
                  ' All arguments except the last (file location) will be ignored.',
                  style='Error')

        # Get command and slurp file if not implemented
        cmd_run = self.lang.run_file.format(filename)
        if cmd_run == '-1':
            with open(filename, 'r') as file_run:
                cmd_run = file_run.read()

        # Run it
        return self.run_command(cmd_run)


    # -----------------------------------------------------------------------------
    #        Thread Functions: vim function forbidden here:
    #            could lead to segmentation fault
    # -----------------------------------------------------------------------------
    def thread_connect_to_kernel(self):
        """Create kernel manager from existing connection file (Async)"""
<<<<<<< HEAD
        if self.sync.check_stop(): return
=======
        if self.sync.check_stop():
            return
>>>>>>> 0dfc67d3

        # Check if connection is alive
        connected = self.client.check_connection()

        # Try to connect
        for attempt in range(3):
<<<<<<< HEAD
            if connected: break
            # Check if thread want to return
            if self.sync.check_stop(): return

            # Find connection file
            try: self.client.find_cfile(self.client.kernel_info['cfile_user'])
=======
            if connected: 
                break
            # Check if thread want to return
            if self.sync.check_stop(): 
                return

            # Find connection file
            try:
                self.client.find_cfile(self.client.kernel_info['cfile_user'])
>>>>>>> 0dfc67d3
            except IOError:
                self.vim.thread_echom(
                    "kernel connection attempt {:d}/3 failed - no kernel file"
                    .format(attempt), style="Error")
                continue

            # Connect
            connected = self.client.create_kernel_manager()

        # Early return if failed
        if not connected:
            self.client.disconnnect()
            self.vim.thread_echom('kernel connection attempt timed out', style='Error')
            return

        # Pre-message the user
        self.vim.thread_echom('Connected! ', style='Question')

        # Collect and echom kernel info
        self.vim.thread_echom_kernel_info(self.client.get_kernel_info(self.lang))

        # Print vim connected -> client
<<<<<<< HEAD
        cmd_hi = self.lang.print_string.format(self.vim.string_hi())
        self.client.send(cmd_hi)
=======
        # cmd_hi = self.lang.print_string.format(self.vim.string_hi())
        # self.client.send(cmd_hi)
>>>>>>> 0dfc67d3


    # -----------------------------------------------------------------------------
    #        Communicate with Kernel
    # -----------------------------------------------------------------------------
<<<<<<< HEAD
    @monitor_decorator
    def change_directory(self, directory):
        """CD: Change (current working) to directory
        """
=======
    @if_connected
    def update_monitor_msgs(self):
        """Update monitor buffer if present"""
        self.monitor.update_msgs()


    @if_connected
    @monitor_decorator
    def change_directory(self, directory):
        """CD: Change (current working) to directory"""
>>>>>>> 0dfc67d3
        # Cd
        msg = self.lang.cd.format(directory)
        msg_id = self.client.send(msg)

        # Print cwd
        try:
            cwd = self.client.send_code_and_get_reply(self.lang.cwd)
            echom('CWD: ', style='Question')
            vim.command("echon \"{}\"".format(cwd))
        except Exception: pass

        # Return to decorators
        return (msg, msg_id)


<<<<<<< HEAD
    @monitor_decorator
    def run_command(self, cmd):
        """Send a single command to the kernel."""
=======
    @if_connected
    @monitor_decorator
    def run_command(self, cmd):
        """Send a single command to the kernel"""
>>>>>>> 0dfc67d3
        msg_id = self.client.send(cmd)
        return (cmd, msg_id)


<<<<<<< HEAD
    @monitor_decorator
    def run_file_in_ipython(self, flags='', filename=''):
        """Run a given python file using ipython's %run magic."""
=======
    @if_connected
    @monitor_decorator
    def run_file_in_ipython(self, flags='', filename=''):
        """Run a given python file using ipython's %run magic"""
>>>>>>> 0dfc67d3
        ext = splitext(filename)[-1][1:]
        if ext in ('pxd', 'pxi', 'pyx', 'pyxbld'):
            run_cmd = '%run_cython'
            params = str_to_py(vim.vars.get('cython_run_flags', ''))
        else:
            run_cmd = '%run'
            params = flags or str_to_py(vim.current.buffer.vars['ipython_run_flags'])
        cmd = '{run_cmd} {params} "{filename}"'.format(
            run_cmd=run_cmd, params=params, filename=filename)
        msg_id = self.client.send(cmd)
        return (cmd, msg_id)


<<<<<<< HEAD
    @monitor_decorator
    def send_range(self):
        """Send a range of lines from the current vim buffer to the kernel."""
=======
    @if_connected
    @monitor_decorator
    def send_range(self):
        """Send a range of lines from the current vim buffer to the kernel"""
>>>>>>> 0dfc67d3
        rang = vim.current.range
        lines = "\n".join(vim.current.buffer[rang.start:rang.end+1])
        msg_id = self.client.send(lines)
        prompt = "range {:d}-{:d} ".format(rang.start+1, rang.end+1)
        return (prompt, msg_id)


<<<<<<< HEAD
=======
    @if_connected
>>>>>>> 0dfc67d3
    @monitor_decorator
    def run_cell(self):
        """Run all the code between two cell separators"""
        # Get line and buffer and cellseparators
        cur_buf = vim.current.buffer
        cur_line = vim.current.window.cursor[0] - 1
        self.vim.set_cell_separators()

        # Search upwards for cell separator
        upper_bound = cur_line
        while upper_bound > 0 and not self.vim.is_cell_separator(cur_buf[upper_bound]):
            upper_bound -= 1

        # Skip past the first cell separator if it exists
        if self.vim.is_cell_separator(cur_buf[upper_bound]):
            upper_bound += 1

        # Search downwards for cell separator
        lower_bound = min(upper_bound+1, len(cur_buf)-1)

        while lower_bound < len(cur_buf)-1 and \
                not self.vim.is_cell_separator(cur_buf[lower_bound]):
            lower_bound += 1

        # Move before the last cell separator if it exists
        if self.vim.is_cell_separator(cur_buf[lower_bound]):
            lower_bound -= 1

        # Make sure bounds are within buffer limits
        upper_bound = max(0, min(upper_bound, len(cur_buf)-1))
        lower_bound = max(0, min(lower_bound, len(cur_buf)-1))

        # Make sure of proper ordering of bounds
        lower_bound = max(upper_bound, lower_bound)

        # Execute cell
        lines = "\n".join(cur_buf[upper_bound:lower_bound+1])
        msg_id = self.client.send(lines)
        prompt = "execute lines {:d}-{:d} ".format(upper_bound+1, lower_bound+1)
        return (prompt, msg_id)<|MERGE_RESOLUTION|>--- conflicted
+++ resolved
@@ -45,10 +45,7 @@
 from os import kill, remove
 from os.path import splitext
 from platform import system
-<<<<<<< HEAD
-=======
 import functools
->>>>>>> 0dfc67d3
 from signal import SIGTERM
 if system() != 'Windows':
     from signal import SIGKILL
@@ -56,11 +53,7 @@
 # Local
 from monitor_console import Monitor, monitor_decorator
 from message_parser import VimMessenger, JupyterMessenger, Sync, \
-<<<<<<< HEAD
-    str_to_py, echom
-=======
     str_to_py, echom, is_integer
->>>>>>> 0dfc67d3
 from language import get_language
 
 
@@ -74,8 +67,6 @@
         self.lang = get_language('')
 
 
-<<<<<<< HEAD
-=======
     def if_connected(fct):
         """Decorator, fail if not connected"""
         # pylint: disable=no-self-argument, not-callable, no-member
@@ -89,7 +80,6 @@
         return wrapper
 
 
->>>>>>> 0dfc67d3
     def connect_to_kernel(self, kernel_type, filename=''):
         """:JupyterConnect"""
         # Set what can
@@ -107,45 +97,20 @@
             vim.command(vim_cmd)
 
 
-<<<<<<< HEAD
-=======
-    @if_connected
->>>>>>> 0dfc67d3
+    @if_connected
     def disconnect_from_kernel(self):
         """:JupyterDisconnect kernel client (Sync)"""
         self.client.disconnnect()
         echom("Disconnected: {}".format(self.client.kernel_info['id']), style='Directory')
 
 
-<<<<<<< HEAD
-=======
-    @if_connected
->>>>>>> 0dfc67d3
+    @if_connected
     def signal_kernel(self, sig=SIGTERM):
         """:JupyterTerminateKernel
         Use kill command to send a signal to the remote kernel.
         This side steps the (non-functional) jupyter interrupt mechanisms.
         Only works on posix.
         """
-<<<<<<< HEAD
-        # Kill process
-        try:
-            # Check if valid pid
-            if self.client.kernel_info['pid'] < 1:
-                echom("Cannot kill kernel: unknown pid", style='Error')
-            else:
-                kill(self.client.kernel_info['pid'], int(sig))
-                echom("kill pid {p:d} with signal #{v:d}, {n:s}"
-                      .format(p=self.client.kernel_info['pid'],
-                              v=sig.value, n=sig.name), style='WarningMsg')
-        except ProcessLookupError:
-            echom(("pid {p:d} does not exist! " +
-                   "Kernel may have been terminated by outside process")
-                  .format(p=self.client.kernel_info['pid']), style='Error')
-        except OSError as err:
-            echom("signal #{v:d}, {n:s} failed to kill pid {p:d}"
-                  .format(v=sig.value, n=sig.name, p=self.client.kernel_info['pid']), style='Error')
-=======
         # Clause: valid pid
         pid = self.client.kernel_info['pid']
         if not is_integer(pid):
@@ -166,7 +131,6 @@
         except OSError as err:
             echom("signal #{v:d}, {n:s} failed to kill pid {p:d}"
                   .format(v=sig.value, n=sig.name, p=pid), style='Error')
->>>>>>> 0dfc67d3
             raise err
 
         # Delete connection file
@@ -179,10 +143,7 @@
                 pass
 
 
-<<<<<<< HEAD
-=======
-    @if_connected
->>>>>>> 0dfc67d3
+    @if_connected
     def run_file(self, flags='', filename=''):
         """:JupyterRunFile"""
         # Special cpython cases
@@ -211,26 +172,14 @@
     # -----------------------------------------------------------------------------
     def thread_connect_to_kernel(self):
         """Create kernel manager from existing connection file (Async)"""
-<<<<<<< HEAD
-        if self.sync.check_stop(): return
-=======
         if self.sync.check_stop():
             return
->>>>>>> 0dfc67d3
 
         # Check if connection is alive
         connected = self.client.check_connection()
 
         # Try to connect
         for attempt in range(3):
-<<<<<<< HEAD
-            if connected: break
-            # Check if thread want to return
-            if self.sync.check_stop(): return
-
-            # Find connection file
-            try: self.client.find_cfile(self.client.kernel_info['cfile_user'])
-=======
             if connected: 
                 break
             # Check if thread want to return
@@ -240,7 +189,6 @@
             # Find connection file
             try:
                 self.client.find_cfile(self.client.kernel_info['cfile_user'])
->>>>>>> 0dfc67d3
             except IOError:
                 self.vim.thread_echom(
                     "kernel connection attempt {:d}/3 failed - no kernel file"
@@ -262,25 +210,58 @@
         # Collect and echom kernel info
         self.vim.thread_echom_kernel_info(self.client.get_kernel_info(self.lang))
 
+    # -----------------------------------------------------------------------------
+    #        Thread Functions: vim function forbidden here:
+    #            could lead to segmentation fault
+    # -----------------------------------------------------------------------------
+    def thread_connect_to_kernel(self):
+        """Create kernel manager from existing connection file (Async)"""
+        if self.sync.check_stop():
+            return
+
+        # Check if connection is alive
+        connected = self.client.check_connection()
+
+        # Try to connect
+        for attempt in range(3):
+            if connected: 
+                break
+            # Check if thread want to return
+            if self.sync.check_stop(): 
+                return
+
+            # Find connection file
+            try:
+                self.client.find_cfile(self.client.kernel_info['cfile_user'])
+            except IOError:
+                self.vim.thread_echom(
+                    "kernel connection attempt {:d}/3 failed - no kernel file"
+                    .format(attempt), style="Error")
+                continue
+
+            # Connect
+            connected = self.client.create_kernel_manager()
+
+        # Early return if failed
+        if not connected:
+            self.client.disconnnect()
+            self.vim.thread_echom('kernel connection attempt timed out', style='Error')
+            return
+
+        # Pre-message the user
+        self.vim.thread_echom('Connected! ', style='Question')
+
+        # Collect and echom kernel info
+        self.vim.thread_echom_kernel_info(self.client.get_kernel_info(self.lang))
+
         # Print vim connected -> client
-<<<<<<< HEAD
-        cmd_hi = self.lang.print_string.format(self.vim.string_hi())
-        self.client.send(cmd_hi)
-=======
         # cmd_hi = self.lang.print_string.format(self.vim.string_hi())
         # self.client.send(cmd_hi)
->>>>>>> 0dfc67d3
 
 
     # -----------------------------------------------------------------------------
     #        Communicate with Kernel
     # -----------------------------------------------------------------------------
-<<<<<<< HEAD
-    @monitor_decorator
-    def change_directory(self, directory):
-        """CD: Change (current working) to directory
-        """
-=======
     @if_connected
     def update_monitor_msgs(self):
         """Update monitor buffer if present"""
@@ -290,8 +271,7 @@
     @if_connected
     @monitor_decorator
     def change_directory(self, directory):
-        """CD: Change (current working) to directory"""
->>>>>>> 0dfc67d3
+        """CD: Change current working directory in kernel."""
         # Cd
         msg = self.lang.cd.format(directory)
         msg_id = self.client.send(msg)
@@ -307,30 +287,18 @@
         return (msg, msg_id)
 
 
-<<<<<<< HEAD
-    @monitor_decorator
-    def run_command(self, cmd):
-        """Send a single command to the kernel."""
-=======
     @if_connected
     @monitor_decorator
     def run_command(self, cmd):
         """Send a single command to the kernel"""
->>>>>>> 0dfc67d3
         msg_id = self.client.send(cmd)
         return (cmd, msg_id)
 
 
-<<<<<<< HEAD
+    @if_connected
     @monitor_decorator
     def run_file_in_ipython(self, flags='', filename=''):
         """Run a given python file using ipython's %run magic."""
-=======
-    @if_connected
-    @monitor_decorator
-    def run_file_in_ipython(self, flags='', filename=''):
-        """Run a given python file using ipython's %run magic"""
->>>>>>> 0dfc67d3
         ext = splitext(filename)[-1][1:]
         if ext in ('pxd', 'pxi', 'pyx', 'pyxbld'):
             run_cmd = '%run_cython'
@@ -344,16 +312,10 @@
         return (cmd, msg_id)
 
 
-<<<<<<< HEAD
+    @if_connected
     @monitor_decorator
     def send_range(self):
         """Send a range of lines from the current vim buffer to the kernel."""
-=======
-    @if_connected
-    @monitor_decorator
-    def send_range(self):
-        """Send a range of lines from the current vim buffer to the kernel"""
->>>>>>> 0dfc67d3
         rang = vim.current.range
         lines = "\n".join(vim.current.buffer[rang.start:rang.end+1])
         msg_id = self.client.send(lines)
@@ -361,10 +323,7 @@
         return (prompt, msg_id)
 
 
-<<<<<<< HEAD
-=======
-    @if_connected
->>>>>>> 0dfc67d3
+    @if_connected
     @monitor_decorator
     def run_cell(self):
         """Run all the code between two cell separators"""
