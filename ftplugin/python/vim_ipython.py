try:
    from queue import Empty # python3 convention
except ImportError:
    from Queue import Empty

try:
    import vim
except ImportError:
    class NoOp(object):
        def __getattribute__(self, key):
            return lambda *args: '0'
    vim = NoOp()
    print("uh oh, not running inside vim")

import sys

# Read global configuration variables
reselect = bool(int(vim.eval("g:ipy_reselect")))
show_execution_count = bool(int(vim.eval("g:ipy_show_execution_count")))
monitor_subchannel = bool(int(vim.eval("g:ipy_monitor_subchannel")))
run_flags = vim.eval("g:ipy_run_flags")
current_line = ""

# get around unicode problems when interfacing with vim
vim_encoding=vim.eval('&encoding') or 'utf-8'

try:
    sys.stdout.flush
except AttributeError:
    # IPython complains if stderr and stdout don't have flush
    # this is fixed in newer version of Vim
    class WithFlush(object):
        def __init__(self,noflush):
            self.write=noflush.write
            self.writelines=noflush.writelines
        def flush(self):pass
    sys.stdout = WithFlush(sys.stdout)
    sys.stderr = WithFlush(sys.stderr)

def vim_variable(name, default=None):
    exists = int(vim.eval("exists('%s')" % name))
    return vim.eval(name) if exists else default

def vim_regex_escape(x):
    for old, new in (("[", "\\["), ("]", "\\]"), (":", "\\:"), (".", "\."), ("*", "\\*")):
        x = x.replace(old, new)
    return x

# status buffer settings
status_prompt_in = vim_variable('g:ipy_status_in', 'In [%(line)d]: ')
status_prompt_out = vim_variable('g:ipy_status_out', 'Out[%(line)d]: ')

status_prompt_colors = {
    'in_ctermfg': vim_variable('g:ipy_status_in_console_color', 'Green'),
    'in_guifg': vim_variable('g:ipy_status_in_gui_color', 'Green'),
    'out_ctermfg': vim_variable('g:ipy_status_out_console_color', 'Red'),
    'out_guifg': vim_variable('g:ipy_status_out_gui_color', 'Red'),
    'out2_ctermfg': vim_variable('g:ipy_status_out2_console_color', 'Gray'),
    'out2_guifg': vim_variable('g:ipy_status_out2_gui_color', 'Gray'),
}

status_blank_lines = int(vim_variable('g:ipy_status_blank_lines', '1'))


ip = '127.0.0.1'
# this allows us to load vim_ipython multiple times
try:
    km
    kc
    pid
except NameError:
    km = None
    kc = None
    pid = None

_install_instructions = """You *must* install IPython into the Python that
your vim is linked against. If you are seeing this message, this usually means
either (1) installing IPython using the system Python that vim is using, or
(2) recompiling Vim against the Python where you already have IPython
installed. This is only a requirement to allow Vim to speak with an IPython
instance using IPython's own machinery. It does *not* mean that the IPython
instance with which you communicate via vim-ipython needs to be running the
same version of Python.
"""

def new_ipy(s=''):
    """Create a new IPython kernel (optionally with extra arguments)

    XXX: Allow passing of profile information here

    Examples
    --------

        new_ipy()

    """
    from IPython.kernel import KernelManager
    km = KernelManager()
    km.start_kernel()
    return km_from_string(km.connection_file)

def km_from_string(s=''):
    """create kernel manager from IPKernelApp string
    such as '--shell=47378 --iopub=39859 --stdin=36778 --hb=52668' for IPython 0.11
    or just 'kernel-12345.json' for IPython 0.12
    """
    try:
        import IPython
    except ImportError:
        raise ImportError("Could not find IPython. " + _install_instructions)
    from IPython.config.loader import KeyValueConfigLoader
    try:
        from IPython.kernel import (
            KernelManager,
            find_connection_file,
        )
    except ImportError:
        #  IPython < 1.0
        from IPython.zmq.blockingkernelmanager import BlockingKernelManager as KernelManager
        from IPython.zmq.kernelapp import kernel_aliases
        try:
            from IPython.lib.kernel import find_connection_file
        except ImportError:
            # < 0.12, no find_connection_file
            pass

    global km, kc, send

    s = s.replace('--existing', '')
    if 'connection_file' in KernelManager.class_trait_names():
        # 0.12 uses files instead of a collection of ports
        # include default IPython search path
        # filefind also allows for absolute paths, in which case the search
        # is ignored
        try:
            # XXX: the following approach will be brittle, depending on what
            # connection strings will end up looking like in the future, and
            # whether or not they are allowed to have spaces. I'll have to sync
            # up with the IPython team to address these issues -pi
            if '--profile' in s:
                k,p = s.split('--profile')
                k = k.lstrip().rstrip() # kernel part of the string
                p = p.lstrip().rstrip() # profile part of the string
                fullpath = find_connection_file(k,p)
            else:
                fullpath = find_connection_file(s.lstrip().rstrip())
        except IOError as e:
            echo(":IPython " + s + " failed", "Info")
            echo("^-- failed '" + s + "' not found", "Error")
            return
        km = KernelManager(connection_file = fullpath)
        km.load_connection_file()
    else:
        if s == '':
            echo(":IPython 0.11 requires the full connection string")
            return
        loader = KeyValueConfigLoader(s.split(), aliases=kernel_aliases)
        cfg = loader.load_config()['KernelApp']
        try:
            km = KernelManager(
                shell_address=(ip, cfg['shell_port']),
                sub_address=(ip, cfg['iopub_port']),
                stdin_address=(ip, cfg['stdin_port']),
                hb_address=(ip, cfg['hb_port']))
        except KeyError as e:
            echo(":IPython " +s + " failed", "Info")
            echo("^-- failed --"+e.message.replace('_port','')+" not specified", "Error")
            return

    try:
        kc = km.client()
    except AttributeError:
        # 0.13
        kc = km
    kc.start_channels()

    try:
        send = kc.execute
    except AttributeError:
        # < 3.0
        send = kc.shell_channel.execute

    #XXX: backwards compatibility for IPython < 0.13
    try:
        import inspect
        sc = kc.shell_channel
        num_oinfo_args = len(inspect.getargspec(sc.object_info).args)
        if num_oinfo_args == 2:
            # patch the object_info method which used to only take one argument
            klass = sc.__class__
            klass._oinfo_orig = klass.object_info
            klass.object_info = lambda s,x,y: s._oinfo_orig(x)
    except:
        pass

    #XXX: backwards compatibility for IPython < 1.0
    if not hasattr(kc, 'iopub_channel'):
        kc.iopub_channel = kc.sub_channel

    # now that we're connect to an ipython kernel, activate completion
    # machinery, but do so only for the local buffer if the user added the
    # following line the vimrc:
    #   let g:ipy_completefunc = 'local'
    vim.command("""
        if g:ipy_completefunc == 'global'
            set completefunc=CompleteIPython
        elseif g:ipy_completefunc == 'local'
            setl completefunc=CompleteIPython
        endif
        """)
    # also activate GUI doc balloons if in gvim
    vim.command("""
        if has('balloon_eval')
            set bexpr=IPythonBalloonExpr()
        endif
        """)
    set_pid()
    return km

def echo(arg,style="Question"):
    try:
        vim.command("echohl %s" % style)
        vim.command("echom \"%s\"" % arg.replace('\"','\\\"'))
        vim.command("echohl None")
    except vim.error:
        print("-- %s" % arg)

def disconnect():
    "disconnect kernel manager"
    # XXX: make a prompt here if this km owns the kernel
    pass

def get_doc(word, level=0):
    if kc is None:
        return ["Not connected to IPython, cannot query: %s" % word]
    msg_id = kc.shell_channel.object_info(word, level)
    doc = get_doc_msg(msg_id)
    # get around unicode problems when interfacing with vim
    return [d.encode(vim_encoding) for d in doc]

import re
# from http://serverfault.com/questions/71285/in-centos-4-4-how-can-i-strip-escape-sequences-from-a-text-file
strip = re.compile('\x1B\[([0-9]{1,2}(;[0-9]{1,2})?)?[m|K]')
def strip_color_escapes(s):
    return strip.sub('',s)

def get_doc_msg(msg_id):
    n = 13 # longest field name (empirically)
    b=[]
    try:
        content = get_child_msg(msg_id)['content']
    except Empty:
        # timeout occurred
        return ["no reply from IPython kernel"]

    if not content['found']:
        return b

    # IPython 3.0+ the documentation message is encoding by the kernel
    if 'data' in content:
        try:
            text = content['data']['text/plain']
            for line in text.split('\n'):
                b.append(strip_color_escapes(line).rstrip())
            return b
        except KeyError:    # no text/plain key
            return b

    for field in ['type_name','base_class','string_form','namespace',
            'file','length','definition','source','docstring']:
        c = content.get(field,None)
        if c:
            if field in ['definition']:
                c = strip_color_escapes(c).rstrip()
            s = field.replace('_',' ').title()+':'
            s = s.ljust(n)
            if c.find('\n')==-1:
                b.append(s+c)
            else:
                b.append(s)
                b.extend(c.splitlines())
    return b

def get_doc_buffer(level=0):
    # empty string in case vim.eval return None
    vim.command("let isk_save = &isk") # save iskeyword list
    vim.command("let &isk = '@,48-57,_,192-255,.'")
    word = vim.eval('expand("<cword>")') or ''
    vim.command("let &isk = isk_save") # restore iskeyword list
    doc = get_doc(word, level)
    if len(doc) ==0:
        echo(repr(word)+" not found","Error")
        return
    # documentation buffer name is same as the query made to ipython
    vim.command('new '+word)
    vim.command('setlocal modifiable noro')
    # doc window quick quit keys: 'q' and 'escape'
    vim.command('nnoremap <buffer> q :q<CR>')
    # Known issue: to enable the use of arrow keys inside the terminal when
    # viewing the documentation, comment out the next line
    vim.command('nnoremap <buffer> <Esc> :q<CR>')
    # and uncomment this line (which will work if you have a timoutlen set)
    #vim.command('nnoremap <buffer> <Esc><Esc> :q<CR>')
    b = vim.current.buffer
    b[:] = None
    b[:] = doc
    vim.command('setlocal nomodified bufhidden=wipe')
    #vim.command('setlocal previewwindow nomodifiable nomodified ro')
    #vim.command('set previewheight=%d'%len(b))# go to previous window
    vim.command('resize %d'%len(b))
    #vim.command('pcl')
    #vim.command('pedit doc')
    #vim.command('normal! ') # go to previous window
    if level == 0:
        # use the ReST formatting that ships with stock vim
        vim.command('setlocal syntax=rst')
    else:
        # use Python syntax highlighting
        vim.command('setlocal syntax=python')

def ipy_complete(base, current_line, pos):
    # pos is the location of the start of base, add the length
    # to get the completion position
    msg_id = kc.shell_channel.complete(base, current_line,
                                       int(pos) + len(base) - 1)
    try:
        m = get_child_msg(msg_id)
        matches = m['content']['matches']
        matches.insert(0,base) # the "no completion" version
        # we need to be careful with unicode, because we can have unicode
        # completions for filenames (for the %run magic, for example). So the next
        # line will fail on those:
        #completions= [str(u) for u in matches]
        # because str() won't work for non-ascii characters
        # and we also have problems with unicode in vim, hence the following:
        return matches
    except Empty:
        echo("no reply from IPython kernel")
        return ['']

def vim_ipython_is_open():
    """
    Helper function to let us know if the vim-ipython shell is currently
    visible
    """
    for w in vim.windows:
        if w.buffer.name is not None and w.buffer.name.endswith("vim-ipython"):
            return True
    return False

def update_subchannel_msgs(debug=False, force=False):
    """
    Grab any pending messages and place them inside the vim-ipython shell.
    This function will do nothing if the vim-ipython shell is not visible,
    unless force=True argument is passed.
    """
    if kc is None or (not vim_ipython_is_open() and not force):
        return False
    msgs = kc.iopub_channel.get_msgs()
    b = vim.current.buffer
    startedin_vimipython = vim.eval('@%')=='vim-ipython'
    if not startedin_vimipython:
        # switch to preview window
        vim.command(
            "try"
            "|silent! wincmd P"
            "|catch /^Vim\%((\a\+)\)\=:E441/"
            "|silent pedit +set\ ma vim-ipython"
            "|silent! wincmd P"
            "|endtry")
        # if the current window is called 'vim-ipython'
        if vim.eval('@%')=='vim-ipython':
            # set the preview window height to the current height
            vim.command("set pvh=" + vim.eval('winheight(0)'))
        else:
            # close preview window, it was something other than 'vim-ipython'
            vim.command("pcl")
            vim.command("silent pedit +set\ ma vim-ipython")
            vim.command("wincmd P") #switch to preview window
            # subchannel window quick quit key 'q'
            vim.command('nnoremap <buffer> q :q<CR>')
            vim.command("set bufhidden=hide buftype=nofile ft=python")
            vim.command("setlocal nobuflisted") # don't come up in buffer lists
            vim.command("setlocal nonumber") # no line numbers, we have in/out nums
            vim.command("setlocal noswapfile") # no swap file (so no complaints cross-instance)
            # make shift-enter and control-enter in insert mode behave same as in ipython notebook
            # shift-enter send the current line, control-enter send the line
            # but keeps it around for further editing.
            vim.command("inoremap <buffer> <s-Enter> <esc>dd:python run_command('''<C-r>\"''')<CR>i")
            # pkddA: paste, go up one line which is blank after run_command,
            # delete it, and then back to insert mode
            vim.command("inoremap <buffer> <c-Enter> <esc>dd:python run_command('''<C-r>\"''')<CR>pkddA")
            # ctrl-C gets sent to the IPython process as a signal on POSIX
            vim.command("noremap <buffer>  :IPythonInterrupt<cr>")

    #syntax highlighting for python prompt
    # QtConsole In[] is blue, but I prefer the oldschool green
    # since it makes the vim-ipython 'shell' look like the holidays!
    colors = status_prompt_colors
    vim.command("hi IPyPromptIn ctermfg=%s guifg=%s" % (colors['in_ctermfg'], colors['in_guifg']))
    vim.command("hi IPyPromptOut ctermfg=%s guifg=%s" % (colors['out_ctermfg'], colors['out_guifg']))
    vim.command("hi IPyPromptOut2 ctermfg=%s guifg=%s" % (colors['out2_ctermfg'], colors['out2_guifg']))
    in_expression = vim_regex_escape(status_prompt_in % {'line': 999}).replace('999', '[ 0-9]*')
    vim.command("syn match IPyPromptIn /^%s/" % in_expression)
    out_expression = vim_regex_escape(status_prompt_out % {'line': 999}).replace('999', '[ 0-9]*')
    vim.command("syn match IPyPromptOut /^%s/" % out_expression)
    vim.command("syn match IPyPromptOut2 /^\\.\\.\\.* /")
    b = vim.current.buffer
    update_occured = False
    for m in msgs:
        s = ''
        if 'msg_type' not in m['header']:
            # debug information
            #echo('skipping a message on sub_channel','WarningMsg')
            #echo(str(m))
            continue
        header = m['header']['msg_type']
        if header == 'status':
            continue
        elif header == 'stream':
            # TODO: alllow for distinguishing between stdout and stderr (using
            # custom syntax markers in the vim-ipython buffer perhaps), or by
            # also echoing the message to the status bar
            try:
                s = strip_color_escapes(m['content']['data'])
            except KeyError:    # changed in IPython 3.0.0
                s = strip_color_escapes(m['content']['text'])
        elif header == 'pyout' or header == 'execute_result':
            s = status_prompt_out % {'line': m['content']['execution_count']}
            s += m['content']['data']['text/plain']
        elif header == 'display_data':
            # TODO: handle other display data types (HMTL? images?)
            s += m['content']['data']['text/plain']
        elif header == 'pyin' or header == 'execute_input':
            # TODO: the next line allows us to resend a line to ipython if
            # %doctest_mode is on. In the future, IPython will send the
            # execution_count on subchannel, so this will need to be updated
            # once that happens
            line_number = m['content'].get('execution_count', 0)
            prompt = status_prompt_in % {'line': line_number}
            s = prompt
            # add a continuation line (with trailing spaces if the prompt has them)
            dots = '.' * len(prompt.rstrip())
            dots += prompt[len(prompt.rstrip()):]
            s += m['content']['code'].rstrip().replace('\n', '\n' + dots)
        elif header == 'pyerr' or header == 'error':
            c = m['content']
            s = "\n".join(map(strip_color_escapes,c['traceback']))
            s += c['ename'] + ":" + c['evalue']

        if s.find('\n') == -1:
            # somewhat ugly unicode workaround from
            # http://vim.1045645.n5.nabble.com/Limitations-of-vim-python-interface-with-respect-to-character-encodings-td1223881.html
            if isinstance(s,unicode):
                s=s.encode(vim_encoding)
            b.append(s)
        else:
            try:
                b.append(s.splitlines())
            except:
                b.append([l.encode(vim_encoding) for l in s.splitlines()])
        update_occured = True
    # make a newline so we can just start typing there
    if status_blank_lines:
        if b[-1] != '':
            b.append([''])
    if update_occured or force:
        vim.command('normal! G') # go to the end of the file
    if not startedin_vimipython:
        vim.command('normal! p') # go back to where you were
    return update_occured

def get_child_msg(msg_id):
    # XXX: message handling should be split into its own process in the future
    while True:
        # get_msg will raise with Empty exception if no messages arrive in 1 second
        m = kc.shell_channel.get_msg(timeout=1)
        if m['parent_header']['msg_id'] == msg_id:
            break
        else:
            #got a message, but not the one we were looking for
            echo('skipping a message on shell_channel','WarningMsg')
    return m

def print_prompt(prompt,msg_id=None):
    """Print In[] or In[42] style messages"""
    global show_execution_count
    if show_execution_count and msg_id:
        # wait to get message back from kernel
        try:
            child = get_child_msg(msg_id)
            count = child['content']['execution_count']
            echo("In[%d]: %s" %(count,prompt))
        except Empty:
            echo("In[]: %s (no reply from IPython kernel)" % prompt)
    else:
        echo("In[]: %s" % prompt)

def with_subchannel(f,*args):
    "conditionally monitor subchannel"
    def f_with_update(*args):
        try:
            f(*args)
            if monitor_subchannel:
                update_subchannel_msgs(force=True)
        except AttributeError: #if kc is None
            echo("not connected to IPython", 'Error')
    return f_with_update

@with_subchannel
def run_this_file():
    msg_id = send('%%run %s %s' % (run_flags, repr(vim.current.buffer.name),))
    print_prompt("In[]: %%run %s %s" % (run_flags, repr(vim.current.buffer.name)),msg_id)

@with_subchannel
def run_this_line(dedent=False):
    line = vim.current.line
    if dedent:
        line = line.lstrip()
    if line.rstrip().endswith('?'):
        # intercept question mark queries -- move to the word just before the
        # question mark and call the get_doc_buffer on it
        w = vim.current.window
        original_pos =  w.cursor
        new_pos = (original_pos[0], vim.current.line.index('?')-1)
        w.cursor = new_pos
        if line.rstrip().endswith('??'):
            # double question mark should display source
            # XXX: it's not clear what level=2 is for, level=1 is sufficient
            # to get the code -- follow up with IPython team on this
            get_doc_buffer(1)
        else:
            get_doc_buffer()
        # leave insert mode, so we're in command mode
        vim.command('stopi')
        w.cursor = original_pos
        return
    msg_id = send(line)
    print_prompt(line, msg_id)

@with_subchannel
def run_command(cmd):
    msg_id = send(cmd)
    print_prompt(cmd, msg_id)

@with_subchannel
def run_these_lines(dedent=False):
    r = vim.current.range
    if dedent:
        lines = list(vim.current.buffer[r.start:r.end+1])
        nonempty_lines = [x for x in lines if x.strip()]
        if not nonempty_lines:
            return
        first_nonempty = nonempty_lines[0]
        leading = len(first_nonempty) - len(first_nonempty.lstrip())
        lines = "\n".join(x[leading:] for x in lines)
    else:
        lines = "\n".join(vim.current.buffer[r.start:r.end+1])
    msg_id = send(lines)
    #alternative way of doing this in more recent versions of ipython
    #but %paste only works on the local machine
    #vim.command("\"*yy")
    #send("'%paste')")
    #reselect the previously highlighted block
    vim.command("normal! gv")
    if not reselect:
        vim.command("normal! ")

    #vim lines start with 1
    #print("lines %d-%d sent to ipython"% (r.start+1,r.end+1))
    prompt = "lines %d-%d "% (r.start+1,r.end+1)
    print_prompt(prompt,msg_id)


def set_pid():
    """
    Explicitly ask the ipython kernel for its pid
    """
    global pid
    lines = '\n'.join(['import os', '_pid = os.getpid()'])

    try:
        msg_id = send(lines, silent=True, user_variables=['_pid'])
    except TypeError: # change in IPython 3.0+
        msg_id = send(lines, silent=True, user_expressions={'_pid':'_pid'})

    # wait to get message back from kernel
    try:
        child = get_child_msg(msg_id)
    except Empty:
        echo("no reply from IPython kernel")
        return
    try:
        pid = int(child['content']['user_variables']['_pid'])
    except TypeError: # change in IPython 1.0.dev moved this out
        pid = int(child['content']['user_variables']['_pid']['data']['text/plain'])
    except KeyError:    # change in IPython 3.0+
        pid = int(
            child['content']['user_expressions']['_pid']['data']['text/plain'])
    except KeyError: # change in IPython 1.0.dev moved this out
        echo("Could not get PID information, kernel not running Python?")
    return pid


def terminate_kernel_hack():
    "Send SIGTERM to our the IPython kernel"
    import signal
    interrupt_kernel_hack(signal.SIGTERM)

def interrupt_kernel_hack(signal_to_send=None):
    """
    Sends the interrupt signal to the remote kernel.  This side steps the
    (non-functional) ipython interrupt mechanisms.
    Only works on posix.
    """
    global pid
    import signal
    import os
    if pid is None:
        # Avoid errors if we couldn't get pid originally,
        # by trying to obtain it now
        pid = set_pid()

        if pid is None:
            echo("cannot get kernel PID, Ctrl-C will not be supported")
            return
    if not signal_to_send:
        signal_to_send = signal.SIGINT

    echo("KeyboardInterrupt (sent to ipython: pid " +
        "%i with signal %s)" % (pid, signal_to_send),"Operator")
    try:
        os.kill(pid, int(signal_to_send))
    except OSError:
        echo("unable to kill pid %d" % pid)
        pid = None

def dedent_run_this_line():
    run_this_line(True)

def dedent_run_these_lines():
    run_these_lines(True)
<<<<<<< HEAD
    
def is_cell_separator(line):
=======

def is_cell_separator(line):
    '''Determines whether a given line is a cell separator'''
>>>>>>> 2167c8fb
    cell_sep = ['##', '# <codecell>']
    for sep in cell_sep:
        if line.strip().startswith(sep):
            return True
    return False

@with_subchannel
def run_this_cell():
<<<<<<< HEAD
=======
    '''Runs all the code in between two cell separators'''
>>>>>>> 2167c8fb
    b = vim.current.buffer
    (cur_line, cur_col) = vim.current.window.cursor
    cur_line -= 1

    # Search upwards for cell separator
    upper_bound = cur_line
    while upper_bound > 0 and not is_cell_separator(vim.current.buffer[upper_bound]):
        upper_bound -= 1

    # Skip past the first cell separator if it exists
    if is_cell_separator(vim.current.buffer[upper_bound]):
        upper_bound += 1

    # Search downwards for cell separator
    lower_bound = min(upper_bound+1, len(vim.current.buffer)-1)

    while lower_bound < len(vim.current.buffer)-1 and not is_cell_separator(vim.current.buffer[lower_bound]):
        lower_bound += 1

    # Move before the last cell separator if it exists
    if is_cell_separator(vim.current.buffer[lower_bound]):
        lower_bound -= 1

    # Make sure bounds are within buffer limits
    upper_bound = max(0, min(upper_bound, len(vim.current.buffer)-1))
    lower_bound = max(0, min(lower_bound, len(vim.current.buffer)-1))

    # Make sure of proper ordering of bounds
    lower_bound = max(upper_bound, lower_bound)

    # Calculate minimum indentation level of entire cell
    shiftwidth = vim.eval('&shiftwidth')
    count = lambda x: int(vim.eval('indent(%d)/%s' % (x,shiftwidth)))

    min_indent = count(upper_bound+1)
    for i in range(upper_bound+1, lower_bound):
        indent = count(i)
        if i < min_indent:
            min_indent = i

    # Perform dedent
    if min_indent > 0:
        vim.command('%d,%d%s' % (upper_bound+1, lower_bound+1, '<'*min_indent))

    # Execute cell
    lines = "\n".join(vim.current.buffer[upper_bound:lower_bound+1])
    msg_id = send(lines)
    prompt = "lines %d-%d "% (upper_bound+1,lower_bound+1)
    print_prompt(prompt, msg_id)

    # Re-indent
    if min_indent > 0:
        vim.command("silent undo")

#def set_this_line():
#    # not sure if there's a way to do this, since we have multiple clients
#    send("get_ipython().shell.set_next_input(\'%s\')" % vim.current.line.replace("\'","\\\'"))
#    #print("line \'%s\' set at ipython prompt"% vim.current.line)
#    echo("line \'%s\' set at ipython prompt"% vim.current.line,'Statement')


def toggle_reselect():
    global reselect
    reselect=not reselect
    print("F9 will%sreselect lines after sending to ipython" %
            (reselect and " " or " not "))

#def set_breakpoint():
#    send("__IP.InteractiveTB.pdb.set_break('%s',%d)" % (vim.current.buffer.name,
#                                                        vim.current.window.cursor[0]))
#    print("set breakpoint in %s:%d"% (vim.current.buffer.name,
#                                      vim.current.window.cursor[0]))
#
#def clear_breakpoint():
#    send("__IP.InteractiveTB.pdb.clear_break('%s',%d)" % (vim.current.buffer.name,
#                                                          vim.current.window.cursor[0]))
#    print("clearing breakpoint in %s:%d" % (vim.current.buffer.name,
#                                            vim.current.window.cursor[0]))
#
#def clear_all_breakpoints():
#    send("__IP.InteractiveTB.pdb.clear_all_breaks()");
#    print("clearing all breakpoints")
#
#def run_this_file_pdb():
#    send(' __IP.InteractiveTB.pdb.run(\'execfile("%s")\')' % (vim.current.buffer.name,))
#    #send('run -d %s' % (vim.current.buffer.name,))
#    echo("In[]: run -d %s (using pdb)" % vim.current.buffer.name)
<|MERGE_RESOLUTION|>--- conflicted
+++ resolved
@@ -640,14 +640,9 @@
 
 def dedent_run_these_lines():
     run_these_lines(True)
-<<<<<<< HEAD
-    
-def is_cell_separator(line):
-=======
 
 def is_cell_separator(line):
     '''Determines whether a given line is a cell separator'''
->>>>>>> 2167c8fb
     cell_sep = ['##', '# <codecell>']
     for sep in cell_sep:
         if line.strip().startswith(sep):
@@ -656,10 +651,7 @@
 
 @with_subchannel
 def run_this_cell():
-<<<<<<< HEAD
-=======
     '''Runs all the code in between two cell separators'''
->>>>>>> 2167c8fb
     b = vim.current.buffer
     (cur_line, cur_col) = vim.current.window.cursor
     cur_line -= 1
