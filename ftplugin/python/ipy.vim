" Vim integration with IPython 0.11+
"
" A two-way integration between Vim and IPython.
"
" Using this plugin, you can send lines or whole files for IPython to execute,
" and also get back object introspection and word completions in Vim, like
" what you get with: object?<enter> object.<tab> in IPython
"
" -----------------
" Quickstart Guide:
" -----------------
" Start ipython qtconsole and copy the connection string.
" Source this file, which provides new IPython command
"   :source ipy.vim
"   :IPythonClipboard
"   (or :IPythonXSelection if you're using X11 without having to copy)
"
" written by Paul Ivanov (http://pirsquared.org)
"
" TODO: bufenter / bufleave autoevents for vim-ipython
if !has('python')
    " exit if python is not available.
    finish
endif
python << EOF
reselect = False            # reselect lines after sending from Visual mode
show_execution_count = True # wait to get numbers for In[43]: feedback?
monitor_subchannel = True   # update vim-ipython 'shell' on every send?
run_flags= "-i"             # flags to for IPython's run magic when using <F5>
current_line = ''

import vim
import sys

# get around unicode problems when interfacing with vim
vim_encoding=vim.eval('&encoding') or 'utf-8'

try:
    sys.stdout.flush
except AttributeError:
    # IPython complains if stderr and stdout don't have flush
    # this is fixed in newer version of Vim
    class WithFlush(object):
        def __init__(self,noflush):
            self.write=noflush.write
            self.writelines=noflush.writelines
        def flush(self):pass
    sys.stdout = WithFlush(sys.stdout)
    sys.stderr = WithFlush(sys.stderr)



ip = '127.0.0.1'
try:
    km
except NameError:
    km = None
try:
    pid
except NameError:
    pid = None

def km_from_string(s=''):
    """create kernel manager from IPKernelApp string
    such as '--shell=47378 --iopub=39859 --stdin=36778 --hb=52668' for IPython 0.11
    or just 'kernel-12345.json' for IPython 0.12
    """
    from os.path import join as pjoin
    from IPython.zmq.blockingkernelmanager import BlockingKernelManager, Empty
    from IPython.config.loader import KeyValueConfigLoader
    from IPython.zmq.kernelapp import kernel_aliases
    global km,send,Empty

    s = s.replace('--existing', '')
    if 'connection_file' in BlockingKernelManager.class_trait_names():
        from IPython.lib.kernel import find_connection_file
        # 0.12 uses files instead of a collection of ports
        # include default IPython search path
        # filefind also allows for absolute paths, in which case the search
        # is ignored
        try:
            # XXX: the following approach will be brittle, depending on what
            # connection strings will end up looking like in the future, and
            # whether or not they are allowed to have spaces. I'll have to sync
            # up with the IPython team to address these issues -pi
            if '--profile' in s:
                k,p = s.split('--profile')
                k = k.lstrip().rstrip() # kernel part of the string
                p = p.lstrip().rstrip() # profile part of the string
                fullpath = find_connection_file(k,p)
            else:
                fullpath = find_connection_file(s.lstrip().rstrip())
        except IOError,e:
            echo(":IPython " + s + " failed", "Info")
            echo("^-- failed '" + s + "' not found", "Error")
            return
        km = BlockingKernelManager(connection_file = fullpath)
        km.load_connection_file()
    else:
        if s == '':
            echo(":IPython 0.11 requires the full connection string")
            return
        loader = KeyValueConfigLoader(s.split(), aliases=kernel_aliases)
        cfg = loader.load_config()['KernelApp']
        try:
            km = BlockingKernelManager(
                shell_address=(ip, cfg['shell_port']),
                sub_address=(ip, cfg['iopub_port']),
                stdin_address=(ip, cfg['stdin_port']),
                hb_address=(ip, cfg['hb_port']))
        except KeyError,e:
            echo(":IPython " +s + " failed", "Info")
            echo("^-- failed --"+e.message.replace('_port','')+" not specified", "Error")
            return
    km.start_channels()
    send = km.shell_channel.execute

    # now that we're connect to an ipython kernel, activate completion machinery
    vim.command('set completefunc=CompleteIPython')
    set_pid()
    return km

def echo(arg,style="Question"):
    try:
        vim.command("echohl %s" % style)
        vim.command("echom \"%s\"" % arg.replace('\"','\\\"'))
        vim.command("echohl None")
    except vim.error:
        print "-- %s" % arg

def disconnect():
    "disconnect kernel manager"
    # XXX: make a prompt here if this km owns the kernel
    pass

def get_doc(word):
    if km is None:
        return ["Not connected to IPython, cannot query \"%s\"" %word]
    msg_id = km.shell_channel.object_info(word)
    doc = get_doc_msg(msg_id)
    # get around unicode problems when interfacing with vim
    return [d.encode(vim_encoding) for d in doc]

import re
# from http://serverfault.com/questions/71285/in-centos-4-4-how-can-i-strip-escape-sequences-from-a-text-file
strip = re.compile('\x1B\[([0-9]{1,2}(;[0-9]{1,2})?)?[m|K]')
def strip_color_escapes(s):
    return strip.sub('',s)

def get_doc_msg(msg_id):
    n = 13 # longest field name (empirically)
    b=[]
    try:
        content = get_child_msg(msg_id)['content']
    except Empty:
        # timeout occurred
        return ["no reply from IPython kernel"]

    if not content['found']:
        return b

    for field in ['type_name','base_class','string_form','namespace',
            'file','length','definition','source','docstring']:
        c = content.get(field,None)
        if c:
            if field in ['definition']:
                c = strip_color_escapes(c).rstrip()
            s = field.replace('_',' ').title()+':'
            s = s.ljust(n)
            if c.find('\n')==-1:
                b.append(s+c)
            else:
                b.append(s)
                b.extend(c.splitlines())
    return b

def get_doc_buffer(level=0):
    # empty string in case vim.eval return None
    word = vim.eval('expand("<cfile>")') or ''
    doc = get_doc(word)
    if len(doc) ==0:
        echo(word+" not found","Error")
        return
    # close any currently open preview windows
    vim.command('pcl')
    # documentation buffer name is same as the query made to ipython
    vim.command('new '+word)
    vim.command('setlocal pvw modifiable noro')
    # doc window quick quit keys: 'q' and 'escape'
    vim.command('map <buffer> q :q<CR>')
    # Known issue: to enable the use of arrow keys inside the terminal when
    # viewing the documentation, comment out the next line
    vim.command('map <buffer> <Esc> :q<CR>')
    # and uncomment this line (which will work if you have a timoutlen set)
    #vim.command('map <buffer> <Esc><Esc> :q<CR>')
    b = vim.current.buffer
    b[:] = None
    b[:] = doc
    vim.command('setlocal nomodified bufhidden=wipe')
    #vim.command('setlocal previewwindow nomodifiable nomodified ro')
    #vim.command('set previewheight=%d'%len(b))# go to previous window
    vim.command('resize %d'%len(b))
    #vim.command('pcl')
    #vim.command('pedit doc')
    #vim.command('normal ') # go to previous window
    # use the ReST formatting that ships with stock vim
    vim.command('setlocal syntax=rst')

def update_subchannel_msgs(debug=False):
    if km is None:
        return False
    msgs = km.sub_channel.get_msgs()
    if debug:
        #try:
        #    vim.command("b debug_msgs")
        #except vim.error:
        #    vim.command("new debug_msgs")
        #finally:
        db = vim.current.buffer
    else:
        db = []
    b = vim.current.buffer
    startedin_vimipython = vim.eval('@%')=='vim-ipython'
    if not startedin_vimipython:
        # switch to preview window
        vim.command(
            "try"
            "|silent! wincmd P"
            "|catch /^Vim\%((\a\+)\)\=:E441/"
            "|silent pedit +set\ ma vim-ipython"
            "|silent! wincmd P"
            "|endtry")
        # if the current window is called 'vim-ipython'
        if vim.eval('@%')=='vim-ipython':
            # set the preview window height to the current height
            vim.command("set pvh=" + vim.eval('winheight(0)'))
        else:
            # close preview window, it was something other than 'vim-ipython'
            vim.command("pcl")
            vim.command("silent pedit +set\ ma vim-ipython")
            vim.command("wincmd P") #switch to preview window
            # subchannel window quick quit key 'q'
            vim.command('map <buffer> q :q<CR>')
            vim.command("set bufhidden=hide buftype=nofile ft=python")
<<<<<<< HEAD
            # make shift-enter and control-enter in insert mode behave same as in ipython notebook
            # shift-enter send the current line, control-enter send the line
            # but keeps it around for further editing.
            vim.command("imap <buffer> <s-Enter> <esc>dd:python run_command('''<C-r>\"''')<CR>i")
            # pkddA: paste, go up one line which is blank after run_command,
            # delete it, and then back to insert mode
            vim.command("imap <buffer> <c-Enter> <esc>dd:python run_command('''<C-r>\"''')<CR>pkddA")

=======
            vim.command("map <buffer>  :IPythonInterrupt<cr>")
    
>>>>>>> c5ebed9e
    #syntax highlighting for python prompt
    # QtConsole In[] is blue, but I prefer the oldschool green
    # since it makes the vim-ipython 'shell' look like the holidays!
    #vim.command("hi Blue ctermfg=Blue guifg=Blue")
    vim.command("hi Green ctermfg=Green guifg=Green")
    vim.command("hi Red ctermfg=Red guifg=Red")
    vim.command("syn keyword Green 'In\ []:'")
    vim.command("syn match Green /^In \[[0-9]*\]\:/")
    vim.command("syn match Red /^Out\[[0-9]*\]\:/")
    b = vim.current.buffer
    update_occured = False
    for m in msgs:
        #db.append(str(m).splitlines())
        s = ''
        if 'msg_type' not in m['header']:
            # debug information
            #echo('skipping a message on sub_channel','WarningMsg')
            #echo(str(m))
            continue
        elif m['header']['msg_type'] == 'status':
            continue
        elif m['header']['msg_type'] == 'stream':
            s = strip_color_escapes(m['content']['data'])
        elif m['header']['msg_type'] == 'pyout':
            s = "Out[%d]: " % m['content']['execution_count']
            s += m['content']['data']['text/plain']
        elif m['header']['msg_type'] == 'pyin':
            # TODO: the next line allows us to resend a line to ipython if
            # %doctest_mode is on. In the future, IPython will send the
            # execution_count on subchannel, so this will need to be updated
            # once that happens
            if 'execution_count' in m['content']:
                s = "\nIn [%d]: "% m['content']['execution_count']
            else:
                s = "\nIn [00]: "
            s += m['content']['code'].strip()
        elif m['header']['msg_type'] == 'pyerr':
            c = m['content']
            s = "\n".join(map(strip_color_escapes,c['traceback']))
            s += c['ename'] + ":" + c['evalue']
        if s.find('\n') == -1:
            # somewhat ugly unicode workaround from 
            # http://vim.1045645.n5.nabble.com/Limitations-of-vim-python-interface-with-respect-to-character-encodings-td1223881.html
            if isinstance(s,unicode):
                s=s.encode(vim_encoding)
            b.append(s)
        else:
            try:
                b.append(s.splitlines())
            except:
                b.append([l.encode(vim_encoding) for l in s.splitlines()])
        update_occured = True
    # make a newline so we can just start typing there
    if b[-1] != '':
        b.append([''])
    vim.command('normal G') # go to the end of the file
    if not startedin_vimipython:
        vim.command('normal p') # go back to where you were
    return update_occured
    
def get_child_msg(msg_id):
    # XXX: message handling should be split into its own process in the future
    while True:
        # get_msg will raise with Empty exception if no messages arrive in 1 second
        m= km.shell_channel.get_msg(timeout=1)
        if m['parent_header']['msg_id'] == msg_id:
            break
        else:
            #got a message, but not the one we were looking for
            echo('skipping a message on shell_channel','WarningMsg')
    return m
            
def print_prompt(prompt,msg_id=None):
    """Print In[] or In[42] style messages"""
    global show_execution_count
    if show_execution_count and msg_id:
        # wait to get message back from kernel
        try:
            child = get_child_msg(msg_id)
            count = child['content']['execution_count']
            echo("In[%d]: %s" %(count,prompt))
        except Empty:
            echo("In[]: %s (no reply from IPython kernel)" % prompt)
    else:
        echo("In[]: %s" % prompt)

def with_subchannel(f,*args):
    "conditionally monitor subchannel"
    def f_with_update(*args):
        try:
            f(*args)
            if monitor_subchannel:
                update_subchannel_msgs()
        except AttributeError: #if km is None
            echo("not connected to IPython", 'Error')
    return f_with_update

@with_subchannel
def run_this_file():
    msg_id = send('run %s %s' % (run_flags, repr(vim.current.buffer.name),))
    print_prompt("In[]: run %s %s" % (run_flags, repr(vim.current.buffer.name)),msg_id)

@with_subchannel
def run_this_line():
    msg_id = send(vim.current.line)
    print_prompt(vim.current.line, msg_id)

@with_subchannel
def run_command(cmd):
    msg_id = send(cmd)
    print_prompt(cmd, msg_id)

@with_subchannel
def run_these_lines():
    r = vim.current.range
    lines = "\n".join(vim.current.buffer[r.start:r.end+1])
    msg_id = send(lines)
    #alternative way of doing this in more recent versions of ipython
    #but %paste only works on the local machine
    #vim.command("\"*yy")
    #send("'%paste')")
    #reselect the previously highlighted block
    vim.command("normal gv")
    if not reselect:
        vim.command("normal ")

    #vim lines start with 1
    #print "lines %d-%d sent to ipython"% (r.start+1,r.end+1)
    prompt = "lines %d-%d "% (r.start+1,r.end+1)
    print_prompt(prompt,msg_id)


def set_pid():
    """
    Explicitly ask the ipython kernel for its pid
    """
    global km, pid
    lines = '\n'.join(['import os', 'os.getpid()'])
    msg_id = send(lines)

    # wait to get message back from kernel
    try:
        child = get_child_msg(msg_id)
    except Empty:
        echo("no reply from IPython kernel")

    msgs = km.sub_channel.get_msgs()
    msgs = (m for m in msgs if 'msg_type' in m['header'])
    msgs = (m for m in msgs if m['header']['msg_type'] == 'pyout')
    for m in msgs:
        pid = int( m['content']['data']['text/plain'] )


def interrupt_kernel_hack():
    """
    Sends the interrupt signal to the remote kernel.  This side steps the
    (non-functional) ipython interrupt mechanisms.
    Only works on posix.
    """
    global pid
    import signal
    import os
    if pid:
        echo("KeyboardInterrupt (sent to ipython: pid " + 
            "%i with signal %i)" % (pid, signal.SIGINT),"Operator")
    os.kill(pid, signal.SIGINT)


def dedent_run_this_line():
    vim.command("left")
    run_this_line()
    vim.command("silent undo")

def dedent_run_these_lines():
    r = vim.current.range
    shiftwidth = vim.eval('&shiftwidth')
    count = int(vim.eval('indent(%d+1)/%s' % (r.start,shiftwidth)))
    vim.command("'<,'>" + "<"*count)
    run_these_lines()
    vim.command("silent undo")
    
#def set_this_line():
#    # not sure if there's a way to do this, since we have multiple clients
#    send("get_ipython().shell.set_next_input(\'%s\')" % vim.current.line.replace("\'","\\\'"))
#    #print "line \'%s\' set at ipython prompt"% vim.current.line
#    echo("line \'%s\' set at ipython prompt"% vim.current.line,'Statement')


def toggle_reselect():
    global reselect
    reselect=not reselect
    print "F9 will%sreselect lines after sending to ipython"% (reselect and " " or " not ")

#def set_breakpoint():
#    send("__IP.InteractiveTB.pdb.set_break('%s',%d)" % (vim.current.buffer.name,
#                                                        vim.current.window.cursor[0]))
#    print "set breakpoint in %s:%d"% (vim.current.buffer.name, 
#                                      vim.current.window.cursor[0])
#    
#def clear_breakpoint():
#    send("__IP.InteractiveTB.pdb.clear_break('%s',%d)" % (vim.current.buffer.name,
#                                                          vim.current.window.cursor[0]))
#    print "clearing breakpoint in %s:%d" % (vim.current.buffer.name,
#                                            vim.current.window.cursor[0])
#
#def clear_all_breakpoints():
#    send("__IP.InteractiveTB.pdb.clear_all_breaks()");
#    print "clearing all breakpoints"
#
#def run_this_file_pdb():
#    send(' __IP.InteractiveTB.pdb.run(\'execfile("%s")\')' % (vim.current.buffer.name,))
#    #send('run -d %s' % (vim.current.buffer.name,))
#    echo("In[]: run -d %s (using pdb)" % vim.current.buffer.name)

EOF

fun! <SID>toggle_send_on_save()
    if exists("s:ssos") && s:ssos == 0
        let s:ssos = 1
        au BufWritePost *.py :py run_this_file()
        echo "Autosend On"
    else
        let s:ssos = 0
        au! BufWritePost *.py
        echo "Autosend Off"
    endif
endfun

" Update the vim-ipython shell when the cursor is not moving.
" You can change how quickly this happens after you stop moving the cursor by
" setting 'updatetime' (in milliseconds). For example, to have this event
" trigger after 1 second:
"
"       :set updatetime 1000
"
" NOTE: This will only be triggered once, after the first 'updatetime'
" milliseconds, *not* every 'updatetime' milliseconds. see :help CursorHold
" for more info.
"
" TODO: Make this easily configurable on the fly, so that an introspection
" buffer we may have opened up doesn't get closed just because of an idle
" event (i.e. user pressed \d and then left the buffer that popped up, but
" expects it to stay there).
au CursorHold *.*,vim-ipython :python if update_subchannel_msgs(): echo("vim-ipython shell updated (on idle)",'Operator')

" XXX: broken - cursor hold update for insert mode moves the cursor one
" character to the left of the last character (update_subchannel_msgs must be
" doing this)
"au CursorHoldI *.* :python if update_subchannel_msgs(): echo("vim-ipython shell updated (on idle)",'Operator')

" Same as above, but on regaining window focus (mostly for GUIs)
au FocusGained *.*,vim-ipython :python if update_subchannel_msgs(): echo("vim-ipython shell updated (on input focus)",'Operator')

" Update vim-ipython buffer when we move the cursor there. A message is only
" displayed if vim-ipython buffer has been updated.
au BufEnter vim-ipython :python if update_subchannel_msgs(): echo("vim-ipython shell updated (on buffer enter)",'Operator')

" Allow custom mappings
if !exists('g:ipy_perform_mappings')
    let g:ipy_perform_mappings = 1
endif
if g:ipy_perform_mappings != 0
    map <silent> <F5> :python run_this_file()<CR>
    map <silent> <S-F5> :python run_this_line()<CR>
    map <silent> <F9> :python run_these_lines()<CR>
    map <silent> <leader>d :py get_doc_buffer()<CR>
    map <silent> <leader>s :py if update_subchannel_msgs(): echo("vim-ipython shell updated",'Operator')<CR>
    map <silent> <S-F9> :python toggle_reselect()<CR>
    "map <silent> <C-F6> :python send('%pdb')<CR>
    "map <silent> <F6> :python set_breakpoint()<CR>
    "map <silent> <s-F6> :python clear_breakpoint()<CR>
    "map <silent> <F7> :python run_this_file_pdb()<CR>
    "map <silent> <s-F7> :python clear_all_breaks()<CR>
    imap <C-F5> <C-O><F5>
    imap <S-F5> <C-O><S-F5>
    imap <silent> <F5> <C-O><F5>
    map <C-F5> :call <SID>toggle_send_on_save()<CR>
    "" Example of how to quickly clear the current plot with a keystroke
    "map <silent> <F12> :python run_command("plt.clf()")<cr>
    "" Example of how to quickly close all figures with a keystroke
    "map <silent> <F11> :python run_command("plt.close('all')")<cr>

    "pi custom
    map <silent> <C-Return> :python run_this_file()<CR>
    map <silent> <C-s> :python run_this_line()<CR>
    imap <silent> <C-s> <C-O>:python run_this_line()<CR>
    map <silent> <M-s> :python dedent_run_this_line()<CR>
    vmap <silent> <C-S> :python run_these_lines()<CR>
    vmap <silent> <M-s> :python dedent_run_these_lines()<CR>
    map <silent> <M-c> I#<ESC>
    vmap <silent> <M-c> I#<ESC>
    map <silent> <M-C> :s/^\([ \t]*\)#/\1/<CR>
    vmap <silent> <M-C> :s/^\([ \t]*\)#/\1/<CR>
endif

command! -nargs=* IPython :py km_from_string("<args>")
command! -nargs=0 IPythonClipboard :py km_from_string(vim.eval('@+'))
command! -nargs=0 IPythonXSelection :py km_from_string(vim.eval('@*'))
command! -nargs=0 IPythonInterrupt :py interrupt_kernel_hack()

function! IPythonBalloonExpr()
python << endpython
word = vim.eval('v:beval_text')
reply = get_doc(word)
vim.command("let l:doc = %s"% reply)
endpython
return l:doc
endfunction
if has('balloon_eval')
    set bexpr=IPythonBalloonExpr()
    set ballooneval
endif

fun! CompleteIPython(findstart, base)
      if a:findstart
        " locate the start of the word
        let line = getline('.')
        let start = col('.') - 1
        while start > 0 && line[start-1] =~ '\k\|\.' "keyword
          let start -= 1
        endwhile
        echo start
        python << endpython
current_line = vim.current.line
endpython
        return start
      else
        " find months matching with "a:base"
        let res = []
        python << endpython
base = vim.eval("a:base")
findstart = vim.eval("a:findstart")
msg_id = km.shell_channel.complete(base, current_line, vim.eval("col('.')"))
try:
    m = get_child_msg(msg_id)
    matches = m['content']['matches']
    matches.insert(0,base) # the "no completion" version
    # we need to be careful with unicode, because we can have unicode
    # completions for filenames (for the %run magic, for example). So the next
    # line will fail on those:
    #completions= [str(u) for u in matches]
    # because str() won't work for non-ascii characters
    # and we also have problems with unicode in vim, hence the following:
    completions = [s.encode(vim_encoding) for s in matches]
except Empty:
    echo("no reply from IPython kernel")
    completions=['']
## Additionally, we have no good way of communicating lists to vim, so we have
## to turn in into one long string, which can be problematic if e.g. the
## completions contain quotes. The next line will not work if some filenames
## contain quotes - but if that's the case, the user's just asking for
## it, right?
#completions = '["'+ '", "'.join(completions)+'"]'
#vim.command("let completions = %s" % completions)
## An alternative for the above, which will insert matches one at a time, so
## if there's a problem with turning a match into a string, it'll just not
## include the problematic match, instead of not including anything. There's a
## bit more indirection here, but I think it's worth it
for c in completions:
    vim.command('call add(res,"'+c+'")')
endpython
        "call extend(res,completions) 
        return res
      endif
    endfun<|MERGE_RESOLUTION|>--- conflicted
+++ resolved
@@ -242,7 +242,6 @@
             # subchannel window quick quit key 'q'
             vim.command('map <buffer> q :q<CR>')
             vim.command("set bufhidden=hide buftype=nofile ft=python")
-<<<<<<< HEAD
             # make shift-enter and control-enter in insert mode behave same as in ipython notebook
             # shift-enter send the current line, control-enter send the line
             # but keeps it around for further editing.
@@ -250,11 +249,9 @@
             # pkddA: paste, go up one line which is blank after run_command,
             # delete it, and then back to insert mode
             vim.command("imap <buffer> <c-Enter> <esc>dd:python run_command('''<C-r>\"''')<CR>pkddA")
-
-=======
+            # ctrl-C gets sent to the IPython process as a signal on POSIX
             vim.command("map <buffer>  :IPythonInterrupt<cr>")
     
->>>>>>> c5ebed9e
     #syntax highlighting for python prompt
     # QtConsole In[] is blue, but I prefer the oldschool green
     # since it makes the vim-ipython 'shell' look like the holidays!
